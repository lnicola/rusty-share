--- conflicted
+++ resolved
@@ -10,11 +10,7 @@
 chrono = { version = "0.4", default-features = false }
 chrono-humanize = "0.0.11"
 cookie = "0.12"
-<<<<<<< HEAD
-diesel = { version = "1.3", default-features = false, features = ["chrono", "r2d2", "sqlite"] }
-=======
 diesel = { version = "1.4", default-features = false, features = ["chrono", "r2d2", "sqlite"] }
->>>>>>> c4885128
 futures = { version = "0.1", default-features = false, features = ["use_std"] }
 headers = "0.2"
 hex = "0.3"
@@ -29,11 +25,6 @@
 rayon = "1.1"
 libsqlite3-sys = "0.12"
 scrypt = "0.2"
-<<<<<<< HEAD
-serde = { version = "1.0", features = ["derive"] }
-serde_urlencoded = "0.5"
-=======
->>>>>>> c4885128
 structopt = "0.2"
 tar = { version = "0.4", default-features = false }
 time = "0.1"
